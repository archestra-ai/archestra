--- conflicted
+++ resolved
@@ -1,10 +1,5 @@
-// import { useCallback } from "react";
-<<<<<<< HEAD
 import { Bot, Brain, CheckCircle, Loader2, Wrench } from 'lucide-react';
-=======
-import { Wrench } from 'lucide-react';
 import { useCallback, useEffect } from 'react';
->>>>>>> d462b370
 
 import { AIReasoning, AIReasoningContent, AIReasoningTrigger } from '@/components/kibo/ai-reasoning';
 import { AIResponse } from '@/components/kibo/ai-response';
@@ -22,19 +17,6 @@
 interface ChatHistoryProps {}
 
 export default function ChatHistory(_props: ChatHistoryProps) {
-  const { chatHistory } = useChatStore();
-
-  const scrollToBottom = useCallback(() => {
-    const scrollArea = document.querySelector(CHAT_SCROLL_AREA_SELECTOR);
-    if (scrollArea) {
-      scrollArea.scrollTo({
-        top: scrollArea.scrollHeight,
-        behavior: 'smooth',
-      });
-    }
-  }, []);
-
-<<<<<<< HEAD
   const { chatHistory } = useChatStore();
   const { mode: agentMode, progress, reasoningMode, currentObjective } = useAgentStore();
 
@@ -60,7 +42,17 @@
         return 'text-muted-foreground';
     }
   };
-=======
+
+  const scrollToBottom = useCallback(() => {
+    const scrollArea = document.querySelector(CHAT_SCROLL_AREA_SELECTOR);
+    if (scrollArea) {
+      scrollArea.scrollTo({
+        top: scrollArea.scrollHeight,
+        behavior: 'smooth',
+      });
+    }
+  }, []);
+
   const triggerScroll = useCallback(() => {
     const timeoutId = setTimeout(scrollToBottom, 50);
     return () => clearTimeout(timeoutId);
@@ -70,7 +62,6 @@
   useEffect(() => {
     triggerScroll();
   }, [chatHistory]);
->>>>>>> d462b370
 
   return (
     <ScrollArea id={CHAT_SCROLL_AREA_ID} className="h-96 w-full rounded-md border p-4">
