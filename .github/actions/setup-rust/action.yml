--- conflicted
+++ resolved
@@ -20,7 +20,6 @@
         components: rustfmt,clippy
 
     - name: Cache Ubuntu Dependencies
-<<<<<<< HEAD
       if: inputs.platform == 'ubuntu-latest'
       uses: actions/cache@v4
       id: ubuntu-deps-cache
@@ -31,8 +30,7 @@
         key: ubuntu-deps-${{ env.UBUNTU_DEPS }}-${{ runner.os }}
 
     - name: Install Ubuntu Dependencies
-=======
->>>>>>> d789b17a
+
       if: inputs.platform == 'ubuntu-latest'
       uses: actions/cache@v4
       id: ubuntu-deps-cache
