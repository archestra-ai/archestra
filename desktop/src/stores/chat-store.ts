--- conflicted
+++ resolved
@@ -222,10 +222,9 @@
     }));
   },
 
-<<<<<<< HEAD
-  sendChatMessage: async (message: string, model: string) => {
-    const ollamaClient = useOllamaStore.getState().ollamaClient;
-    const { installedMCPServers, executeTool } = useMCPServersStore.getState();
+  sendChatMessage: async (message: string) => {
+    const { chat, selectedModel } = useOllamaStore.getState();
+    const allTools = useMCPServersStore.getState().allAvailableTools();
     const { isDeveloperMode, systemPrompt } = useDeveloperModeStore.getState();
 
     if (!message.trim() || !ollamaClient) return;
@@ -243,11 +242,6 @@
     set((state) => ({
       chatHistory: [...state.chatHistory, userMessage],
     }));
-=======
-  sendChatMessage: async (message: string) => {
-    const { chat, selectedModel } = useOllamaStore.getState();
-    const allTools = useMCPServersStore.getState().allAvailableTools();
->>>>>>> 448f85cf
 
     const modelSupportsTools = checkModelSupportsTools(selectedModel);
     const hasTools = Object.keys(allTools).length > 0;
