<<<<<<< HEAD
// import { useCallback } from "react";
import { Wrench } from "lucide-react";

import { ScrollArea } from "../../../components/ui/scroll-area";
import { AIReasoning, AIReasoningTrigger, AIReasoningContent } from "../../../components/kibo/ai-reasoning";
import { AIResponse } from "../../../components/kibo/ai-response";
import ToolCallIndicator from "../ToolCallIndicator";
import ToolExecutionResult from "../ToolExecutionResult";
import { useChatContext } from "../../../contexts/chat-context";
=======
import { useCallback } from 'react';
import { Wrench } from 'lucide-react';

import { ScrollArea } from '../../../components/ui/scroll-area';
import {
  AIReasoning,
  AIReasoningTrigger,
  AIReasoningContent,
} from '../../../components/kibo/ai-reasoning';
import { AIResponse } from '../../../components/kibo/ai-response';
import ToolCallIndicator from '../ToolCallIndicator';
import ToolExecutionResult from '../ToolExecutionResult';
import { useChat } from '../../../hooks/use-chat';
>>>>>>> 818ab770

import { cn } from '../../../lib/utils';

<<<<<<< HEAD
const CHAT_SCROLL_AREA_ID = "chat-scroll-area";
// const CHAT_SCROLL_AREA_SELECTOR = `#${CHAT_SCROLL_AREA_ID} [data-radix-scroll-area-viewport]`;
=======
const CHAT_SCROLL_AREA_ID = 'chat-scroll-area';
const CHAT_SCROLL_AREA_SELECTOR = `#${CHAT_SCROLL_AREA_ID} [data-radix-scroll-area-viewport]`;
>>>>>>> 818ab770

interface ChatHistoryProps {}

export default function ChatHistory(_props: ChatHistoryProps) {
  // TODO: figure out how to pass a function into a context.. maybe this portion needs to be moved to hooks?
  // Scroll to bottom when new messages are added or content changes
<<<<<<< HEAD
  // const scrollToBottom = useCallback(() => {
  //   const scrollArea = document.querySelector(CHAT_SCROLL_AREA_SELECTOR);
  //   if (scrollArea) {
  //     scrollArea.scrollTo({
  //       top: scrollArea.scrollHeight,
  //       behavior: "smooth",
  //     });
  //   }
  // }, []);
=======
  const scrollToBottom = useCallback(() => {
    const scrollArea = document.querySelector(CHAT_SCROLL_AREA_SELECTOR);
    if (scrollArea) {
      scrollArea.scrollTo({
        top: scrollArea.scrollHeight,
        behavior: 'smooth',
      });
    }
  }, []);
>>>>>>> 818ab770

  // // Trigger scroll after message changes
  // const triggerScroll = useCallback(() => {
  //   const timeoutId = setTimeout(scrollToBottom, 50);
  //   return () => clearTimeout(timeoutId);
  // }, [scrollToBottom]);

  const { chatHistory } = useChatContext();

  return (
    <ScrollArea
      id={CHAT_SCROLL_AREA_ID}
      className="h-96 w-full rounded-md border p-4"
    >
      <div className="space-y-4">
        {chatHistory.map((msg, index) => (
          <div
            key={msg.id || index}
            className={cn(
              'p-3 rounded-lg',
              msg.role === 'user'
                ? 'bg-primary/10 border border-primary/20 ml-8'
                : msg.role === 'assistant'
                  ? 'bg-secondary/50 border border-secondary mr-8'
                  : msg.role === 'error'
                    ? 'bg-destructive/10 border border-destructive/20 text-destructive'
                    : msg.role === 'system'
                      ? 'bg-yellow-500/10 border border-yellow-500/20 text-yellow-600'
                      : msg.role === 'tool'
                        ? 'bg-blue-500/10 border border-blue-500/20 text-blue-600'
                        : 'bg-muted border',
            )}
          >
            <div className="text-xs font-medium mb-1 opacity-70 capitalize">
              {msg.role}
            </div>
            {msg.role === 'user' ? (
              <div className="text-sm whitespace-pre-wrap">{msg.content}</div>
            ) : msg.role === 'assistant' ? (
              <div className="relative">
                {(msg.isToolExecuting || msg.toolCalls) && (
                  <ToolCallIndicator
                    toolCalls={msg.toolCalls || []}
                    isExecuting={!!msg.isToolExecuting}
                  />
                )}

                {msg.toolCalls && msg.toolCalls.length > 0 && (
                  <div className="space-y-2 mb-4">
                    {msg.toolCalls.map((toolCall) => (
                      <ToolExecutionResult
                        key={toolCall.id}
                        serverName={toolCall.serverName}
                        toolName={toolCall.toolName}
                        arguments={toolCall.arguments}
                        result={toolCall.result || ''}
                        executionTime={toolCall.executionTime}
                        status={toolCall.error ? 'error' : 'success'}
                        error={toolCall.error}
                      />
                    ))}
                  </div>
                )}

                {msg.thinkingContent && (
                  <AIReasoning
                    isStreaming={msg.isThinkingStreaming}
                    className="mb-4"
                  >
                    <AIReasoningTrigger />
                    <AIReasoningContent>
                      {msg.thinkingContent}
                    </AIReasoningContent>
                  </AIReasoning>
                )}

                <AIResponse>{msg.content}</AIResponse>

                {(msg.isStreaming || msg.isToolExecuting) && (
                  <div className="flex items-center space-x-2 mt-2">
                    <div className="animate-spin rounded-full h-4 w-4 border-b-2 border-primary"></div>
                    <p className="text-muted-foreground text-sm">
                      {msg.isToolExecuting
                        ? 'Executing tools...'
                        : 'Loading...'}
                    </p>
                  </div>
                )}
              </div>
            ) : msg.role === 'tool' ? (
              <div className="space-y-2">
                <div className="flex items-center gap-2 mb-2">
                  <Wrench className="h-4 w-4 text-blue-600" />
                  <span className="text-sm font-medium text-blue-700 dark:text-blue-300">
                    Tool Result
                  </span>
                </div>
                <div className="p-3 bg-blue-50 dark:bg-blue-950/30 border border-blue-200 dark:border-blue-800 rounded-lg">
                  <div className="text-sm whitespace-pre-wrap font-mono">
                    {msg.content}
                  </div>
                </div>
              </div>
            ) : (
              <div className="text-sm whitespace-pre-wrap">{msg.content}</div>
            )}
          </div>
        ))}
      </div>
    </ScrollArea>
  );
}<|MERGE_RESOLUTION|>--- conflicted
+++ resolved
@@ -1,15 +1,4 @@
-<<<<<<< HEAD
 // import { useCallback } from "react";
-import { Wrench } from "lucide-react";
-
-import { ScrollArea } from "../../../components/ui/scroll-area";
-import { AIReasoning, AIReasoningTrigger, AIReasoningContent } from "../../../components/kibo/ai-reasoning";
-import { AIResponse } from "../../../components/kibo/ai-response";
-import ToolCallIndicator from "../ToolCallIndicator";
-import ToolExecutionResult from "../ToolExecutionResult";
-import { useChatContext } from "../../../contexts/chat-context";
-=======
-import { useCallback } from 'react';
 import { Wrench } from 'lucide-react';
 
 import { ScrollArea } from '../../../components/ui/scroll-area';
@@ -21,25 +10,18 @@
 import { AIResponse } from '../../../components/kibo/ai-response';
 import ToolCallIndicator from '../ToolCallIndicator';
 import ToolExecutionResult from '../ToolExecutionResult';
-import { useChat } from '../../../hooks/use-chat';
->>>>>>> 818ab770
+import { useChatContext } from '../../../contexts/chat-context';
 
 import { cn } from '../../../lib/utils';
 
-<<<<<<< HEAD
-const CHAT_SCROLL_AREA_ID = "chat-scroll-area";
+const CHAT_SCROLL_AREA_ID = 'chat-scroll-area';
 // const CHAT_SCROLL_AREA_SELECTOR = `#${CHAT_SCROLL_AREA_ID} [data-radix-scroll-area-viewport]`;
-=======
-const CHAT_SCROLL_AREA_ID = 'chat-scroll-area';
-const CHAT_SCROLL_AREA_SELECTOR = `#${CHAT_SCROLL_AREA_ID} [data-radix-scroll-area-viewport]`;
->>>>>>> 818ab770
 
 interface ChatHistoryProps {}
 
 export default function ChatHistory(_props: ChatHistoryProps) {
   // TODO: figure out how to pass a function into a context.. maybe this portion needs to be moved to hooks?
   // Scroll to bottom when new messages are added or content changes
-<<<<<<< HEAD
   // const scrollToBottom = useCallback(() => {
   //   const scrollArea = document.querySelector(CHAT_SCROLL_AREA_SELECTOR);
   //   if (scrollArea) {
@@ -49,17 +31,6 @@
   //     });
   //   }
   // }, []);
-=======
-  const scrollToBottom = useCallback(() => {
-    const scrollArea = document.querySelector(CHAT_SCROLL_AREA_SELECTOR);
-    if (scrollArea) {
-      scrollArea.scrollTo({
-        top: scrollArea.scrollHeight,
-        behavior: 'smooth',
-      });
-    }
-  }, []);
->>>>>>> 818ab770
 
   // // Trigger scroll after message changes
   // const triggerScroll = useCallback(() => {
