--- conflicted
+++ resolved
@@ -66,37 +66,18 @@
 
 interface MCPCatalogsProps {
   mcpServers: { [key: string]: MCPServer };
-<<<<<<< HEAD
   setMcpServers: React.Dispatch<
     React.SetStateAction<{ [key: string]: MCPServer }>
   >;
   setMcpServerStatus: React.Dispatch<
     React.SetStateAction<{ [key: string]: string }>
   >;
-=======
-  setMcpServers: React.Dispatch<React.SetStateAction<{ [key: string]: MCPServer }>>;
-  mcpServerStatus: { [key: string]: string };
-  setMcpServerStatus: React.Dispatch<React.SetStateAction<{ [key: string]: string }>>;
-  mcpServerLoading: { [key: string]: boolean };
-  setMcpServerLoading: React.Dispatch<React.SetStateAction<{ [key: string]: boolean }>>;
-  mcpServerStatuses: { [key: string]: boolean };
-  loadMcpTools: () => Promise<void>;
-  loadMcpServerStatuses: () => Promise<void>;
->>>>>>> f3c12995
 }
 
 export function MCPCatalog({
   mcpServers,
   setMcpServers,
   setMcpServerStatus,
-<<<<<<< HEAD
-=======
-  mcpServerLoading,
-  setMcpServerLoading,
-  mcpServerStatuses,
-  loadMcpTools,
-  loadMcpServerStatuses,
->>>>>>> f3c12995
 }: MCPCatalogsProps) {
   const [jsonImport, setJsonImport] = useState("");
   const [activeSection, setActiveSection] = useState<
@@ -133,7 +114,6 @@
           // Start OAuth flow
           await invoke("start_oauth_auth", { service: connector.id });
 
-<<<<<<< HEAD
           // For OAuth connectors, the backend will handle the installation after successful auth
           alert(
             `OAuth setup started for ${connector.title}. Please complete the authentication in your browser.`,
@@ -143,27 +123,6 @@
           alert(
             `Failed to start OAuth setup for ${connector.title}. Please try again.`,
           );
-=======
-      // If Ollama is running, refresh MCP tools after a delay to allow server to start
-      try {
-        await invoke("get_ollama_port");
-        // Ollama is running, wait a bit for the server to start
-        setTimeout(async () => {
-          // Load MCP tools and server statuses
-          await loadMcpTools();
-          await loadMcpServerStatuses();
-        }, 3000); // Wait 3 seconds for server to initialize
-      } catch {
-        // Ollama not running, server will start when Ollama starts
-      }
-
-      setTimeout(() => {
-        if (serverListRef.current) {
-          serverListRef.current.scrollIntoView({
-            behavior: "smooth",
-            block: "nearest",
-          });
->>>>>>> f3c12995
         }
       } else {
         // Regular installation
@@ -275,34 +234,8 @@
           }));
           setJsonImport("");
           setActiveSection("none");
-<<<<<<< HEAD
-          alert(
-            `Successfully imported ${Object.keys(validServers).length} server(s)!`,
-          );
-=======
+
           alert(`Successfully imported ${Object.keys(validServers).length} server(s)!`);
-
-          // If Ollama is running, refresh MCP tools after a delay to allow servers to start
-          try {
-            await invoke("get_ollama_port");
-            // Ollama is running, wait a bit for the servers to start
-            setTimeout(async () => {
-              await loadMcpTools();
-              await loadMcpServerStatuses();
-            }, 3000); // Wait 3 seconds for servers to initialize
-          } catch {
-            // Ollama not running, servers will start when Ollama starts
-          }
-
-          setTimeout(() => {
-            if (serverListRef.current) {
-              serverListRef.current.scrollIntoView({
-                behavior: "smooth",
-                block: "nearest",
-              });
-            }
-          }, 100);
->>>>>>> f3c12995
         } catch (saveError) {
           console.error("Failed to save imported servers:", saveError);
           alert(
