"use client";

import { useState, useEffect } from "react";
import { PaperclipIcon, MicIcon, Settings, ChevronDown, Wrench } from "lucide-react";

import { useFetchOllamaModels } from "../hooks/use-fetch-ollama-models";
import { Badge } from "../../../components/ui/badge";
import {
  Collapsible,
  CollapsibleContent,
  CollapsibleTrigger,
} from "../../../components/ui/collapsible";
import {
  Tooltip,
  TooltipContent,
  TooltipTrigger,
  TooltipProvider,
} from "../../../components/ui/tooltip";

import {
  AIInput,
  AIInputTextarea,
  AIInputToolbar,
  AIInputTools,
  AIInputButton,
  AIInputSubmit,
  AIInputModelSelect,
  AIInputModelSelectTrigger,
  AIInputModelSelectContent,
  AIInputModelSelectItem,
  AIInputModelSelectValue,
} from "../../../components/kibo/ai-input";

interface MCPTool {
  serverName: string;
  tool: {
    name: string;
    description?: string;
    input_schema: any;
  };
}

interface ChatInputProps {
  ollamaPort: number | null;
  clearChatHistory: () => void;
  onSubmit: (message: string, model: string) => Promise<void>;
  onStop?: () => void;
  disabled: boolean;
<<<<<<< HEAD
  mcpTools: MCPTool[];
  isLoadingTools?: boolean;
}

export function ChatInput({ onSubmit, clearChatHistory, disabled, ollamaPort, mcpTools, isLoadingTools = false }: ChatInputProps) {
=======
  isStreaming?: boolean;
}

export function ChatInput({ onSubmit, clearChatHistory, disabled, ollamaPort, onStop, isStreaming }: ChatInputProps) {
>>>>>>> f3c12995
  const [message, setMessage] = useState("");
  const [selectedModel, setSelectedModel] = useState<string>("");
  const [status, setStatus] = useState<"submitted" | "streaming" | "ready" | "error">("ready");
  const [isToolsMenuOpen, setIsToolsMenuOpen] = useState(false);

  const { data: availableModels = [], isLoading: modelsLoading, isError } = useFetchOllamaModels({ ollamaPort });

  useEffect(() => {
    if (!ollamaPort) {
      setSelectedModel("");
    }
  }, [ollamaPort]);

  useEffect(() => {
    if (isStreaming) {
      setStatus("streaming");
    } else {
      setStatus("ready");
    }
  }, [isStreaming]);

  useEffect(() => {
    if (availableModels.length > 0 && !selectedModel) {
      setSelectedModel(availableModels[0]);
    }
  }, [availableModels, selectedModel]);

  const handleSubmit = async (e?: React.FormEvent<HTMLFormElement>) => {
    if (e) {
      e.preventDefault();
    }

    if (!message.trim() || disabled || !selectedModel) {
      return;
    }

    setStatus("submitted");

    try {
      await onSubmit(message.trim(), selectedModel);
      setMessage("");
      setStatus("ready");
    } catch (error) {
      setStatus("error");
      setTimeout(() => setStatus("ready"), 2000);
    }
  };

  const handleKeyDown = (e: React.KeyboardEvent<HTMLTextAreaElement>) => {
    if (e.key === "Enter") {
      if (e.metaKey || e.ctrlKey) {
        e.preventDefault();
        const textarea = e.currentTarget;
        const start = textarea.selectionStart;
        const end = textarea.selectionEnd;
        const newMessage = message.substring(0, start) + "\n" + message.substring(end);
        setMessage(newMessage);

        setTimeout(() => {
          textarea.setSelectionRange(start + 1, start + 1);
        }, 0);
      } else {
        e.preventDefault();
        handleSubmit();
      }
    }
  };

  const handleModelChange = (modelName: string) => {
    setSelectedModel(modelName);
    clearChatHistory();
  };

  // Group tools by server
  const toolsByServer = mcpTools.reduce((acc, tool) => {
    if (!acc[tool.serverName]) {
      acc[tool.serverName] = [];
    }
    acc[tool.serverName].push(tool.tool);
    return acc;
  }, {} as Record<string, Array<{name: string; description?: string; input_schema: any}>>);

  return (
    <div className="space-y-2">
      {/* Tools Menu */}
      {isToolsMenuOpen && (mcpTools.length > 0 || isLoadingTools) && (
        <div className="border rounded-lg p-3 bg-muted/50">
          {isLoadingTools ? (
            <div className="flex items-center gap-2">
              <div className="h-4 w-4 animate-spin rounded-full border-2 border-primary border-t-transparent" />
              <span className="text-sm text-muted-foreground">Loading available tools...</span>
            </div>
          ) : (
            <div className="space-y-2">
              <div className="flex items-center gap-2 mb-3">
                <Wrench className="h-4 w-4 text-blue-600" />
                <span className="text-sm font-medium">Available Tools</span>
                <Badge variant="secondary" className="text-xs">
                  Total: {mcpTools.length}
                </Badge>
              </div>
              {Object.entries(toolsByServer).map(([serverName, tools]) => (
                <Collapsible key={serverName}>
                  <CollapsibleTrigger asChild>
                    <div className="flex items-center justify-between p-2 hover:bg-muted rounded cursor-pointer">
                      <div className="flex items-center gap-2">
                        <span className="text-sm font-medium">{serverName}</span>
                        <Badge variant="outline" className="text-xs">
                          {tools.length} tool{tools.length !== 1 ? 's' : ''}
                        </Badge>
                      </div>
                      <ChevronDown className="h-4 w-4 transition-transform" />
                    </div>
                  </CollapsibleTrigger>
                  <CollapsibleContent>
                    <div className="ml-4 space-y-1">
                      {tools.map((tool, idx) => (
                        <TooltipProvider key={idx}>
                          <Tooltip>
                            <TooltipTrigger asChild>
                              <div className="p-2 hover:bg-muted rounded text-sm cursor-help">
                                <span className="font-mono text-primary">{tool.name}</span>
                                {tool.description && (
                                  <div className="text-muted-foreground text-xs mt-1">
                                    {tool.description}
                                  </div>
                                )}
                              </div>
                            </TooltipTrigger>
                            <TooltipContent className="max-w-sm">
                              <div className="space-y-1">
                                <div className="font-medium">{tool.name}</div>
                                {tool.description && (
                                  <div className="text-sm text-muted-foreground">
                                    {tool.description}
                                  </div>
                                )}
                              </div>
                            </TooltipContent>
                          </Tooltip>
                        </TooltipProvider>
                      ))}
                    </div>
                  </CollapsibleContent>
                </Collapsible>
              ))}
<<<<<<< HEAD
            </div>
          )}
        </div>
      )}

      <AIInput onSubmit={handleSubmit} className="bg-inherit">
        <AIInputTextarea
          value={message}
          onChange={(e) => setMessage(e.target.value)}
          onKeyDown={handleKeyDown}
          placeholder="What would you like to know?"
          disabled={disabled}
          minHeight={48}
          maxHeight={164}
        />
        <AIInputToolbar>
          <AIInputTools>
            <AIInputModelSelect
              value={selectedModel}
              onValueChange={handleModelChange}
              disabled={modelsLoading || isError || !ollamaPort}
            >
              <AIInputModelSelectTrigger>
                <AIInputModelSelectValue
                  placeholder={
                    modelsLoading
                      ? "Loading models..."
                      : isError
                      ? "Error loading models"
                      : availableModels.length === 0
                      ? "No models found"
                      : "Select a model"
                  }
                />
              </AIInputModelSelectTrigger>
              <AIInputModelSelectContent>
                {availableModels.map((model) => (
                  <AIInputModelSelectItem key={model} value={model}>
                    {model}
                  </AIInputModelSelectItem>
                ))}
              </AIInputModelSelectContent>
            </AIInputModelSelect>
            <AIInputButton>
              <PaperclipIcon size={16} />
            </AIInputButton>
            <AIInputButton>
              <MicIcon size={16} />
            </AIInputButton>
            {(mcpTools.length > 0 || isLoadingTools) && (
              <TooltipProvider>
                <Tooltip>
                  <TooltipTrigger asChild>
                    <AIInputButton
                      onClick={() => setIsToolsMenuOpen(!isToolsMenuOpen)}
                      className={isToolsMenuOpen ? "bg-primary/20" : ""}
                    >
                      <Settings size={16} />
                    </AIInputButton>
                  </TooltipTrigger>
                  <TooltipContent>
                    <span>
                      {isLoadingTools ? "Loading tools..." : `${mcpTools.length} tools available`}
                    </span>
                  </TooltipContent>
                </Tooltip>
              </TooltipProvider>
            )}
          </AIInputTools>
          <AIInputSubmit status={status} disabled={disabled || !message.trim()} />
        </AIInputToolbar>
      </AIInput>
    </div>
=======
            </AIInputModelSelectContent>
          </AIInputModelSelect>
          <AIInputButton>
            <PaperclipIcon size={16} />
          </AIInputButton>
          <AIInputButton>
            <MicIcon size={16} />
          </AIInputButton>
        </AIInputTools>
        <AIInputSubmit 
          status={status} 
          disabled={disabled || (!message.trim() && status !== "streaming")}
          onClick={status === "streaming" ? onStop : undefined}
        />
      </AIInputToolbar>
    </AIInput>
>>>>>>> f3c12995
  );
}<|MERGE_RESOLUTION|>--- conflicted
+++ resolved
@@ -46,18 +46,21 @@
   onSubmit: (message: string, model: string) => Promise<void>;
   onStop?: () => void;
   disabled: boolean;
-<<<<<<< HEAD
   mcpTools: MCPTool[];
   isLoadingTools?: boolean;
-}
-
-export function ChatInput({ onSubmit, clearChatHistory, disabled, ollamaPort, mcpTools, isLoadingTools = false }: ChatInputProps) {
-=======
   isStreaming?: boolean;
 }
 
-export function ChatInput({ onSubmit, clearChatHistory, disabled, ollamaPort, onStop, isStreaming }: ChatInputProps) {
->>>>>>> f3c12995
+export function ChatInput({
+  onSubmit,
+  clearChatHistory,
+  disabled,
+  ollamaPort,
+  mcpTools,
+  isLoadingTools = false,
+  onStop,
+  isStreaming,
+}: ChatInputProps) {
   const [message, setMessage] = useState("");
   const [selectedModel, setSelectedModel] = useState<string>("");
   const [status, setStatus] = useState<"submitted" | "streaming" | "ready" | "error">("ready");
@@ -204,7 +207,6 @@
                   </CollapsibleContent>
                 </Collapsible>
               ))}
-<<<<<<< HEAD
             </div>
           )}
         </div>
@@ -274,27 +276,13 @@
               </TooltipProvider>
             )}
           </AIInputTools>
-          <AIInputSubmit status={status} disabled={disabled || !message.trim()} />
+          <AIInputSubmit
+            status={status}
+            disabled={disabled || (!message.trim() && status !== "streaming")}
+            onClick={status === "streaming" ? onStop : undefined}
+          />
         </AIInputToolbar>
       </AIInput>
     </div>
-=======
-            </AIInputModelSelectContent>
-          </AIInputModelSelect>
-          <AIInputButton>
-            <PaperclipIcon size={16} />
-          </AIInputButton>
-          <AIInputButton>
-            <MicIcon size={16} />
-          </AIInputButton>
-        </AIInputTools>
-        <AIInputSubmit 
-          status={status} 
-          disabled={disabled || (!message.trim() && status !== "streaming")}
-          onClick={status === "streaming" ? onStop : undefined}
-        />
-      </AIInputToolbar>
-    </AIInput>
->>>>>>> f3c12995
   );
 }