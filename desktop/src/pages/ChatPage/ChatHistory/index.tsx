import { Wrench } from 'lucide-react';
import { useCallback, useEffect } from 'react';

import { AIReasoning, AIReasoningContent, AIReasoningTrigger } from '@/components/kibo/ai-reasoning';
import { AIResponse } from '@/components/kibo/ai-response';
import { ScrollArea } from '@/components/ui/scroll-area';
import { cn } from '@/lib/utils';
import { useChatStore } from '@/stores/chat-store';

import ToolCallIndicator from '../ToolCallIndicator';
import ToolExecutionResult from '../ToolExecutionResult';

const CHAT_SCROLL_AREA_ID = 'chat-scroll-area';
const CHAT_SCROLL_AREA_SELECTOR = `#${CHAT_SCROLL_AREA_ID} [data-radix-scroll-area-viewport]`;

interface ChatHistoryProps {}

export default function ChatHistory(_props: ChatHistoryProps) {
  const { chatHistory } = useChatStore();

<<<<<<< HEAD
  // Scroll to bottom when new messages are added or content changes
=======
>>>>>>> cebca7c2
  const scrollToBottom = useCallback(() => {
    const scrollArea = document.querySelector(CHAT_SCROLL_AREA_SELECTOR);
    if (scrollArea) {
      scrollArea.scrollTo({
        top: scrollArea.scrollHeight,
        behavior: 'smooth',
      });
    }
  }, []);

<<<<<<< HEAD
  // Trigger scroll after message changes
  useEffect(() => {
    const timeoutId = setTimeout(scrollToBottom, 50);
    return () => clearTimeout(timeoutId);
  }, [chatHistory, scrollToBottom]);
=======
  const triggerScroll = useCallback(() => {
    const timeoutId = setTimeout(scrollToBottom, 50);
    return () => clearTimeout(timeoutId);
  }, [scrollToBottom]);

  // Trigger scroll when chat history changes
  useEffect(() => {
    triggerScroll();
  }, [chatHistory]);
>>>>>>> cebca7c2

  return (
    <ScrollArea id={CHAT_SCROLL_AREA_ID} className="h-96 w-full rounded-md border p-4">
      <div className="space-y-4">
        {chatHistory.map((msg, index) => (
          <div
            key={msg.id || index}
            className={cn(
              'p-3 rounded-lg',
              msg.role === 'user'
                ? 'bg-primary/10 border border-primary/20 ml-8'
                : msg.role === 'assistant'
                  ? 'bg-secondary/50 border border-secondary mr-8'
                  : msg.role === 'error'
                    ? 'bg-destructive/10 border border-destructive/20 text-destructive'
                    : msg.role === 'system'
                      ? 'bg-yellow-500/10 border border-yellow-500/20 text-yellow-600'
                      : msg.role === 'tool'
                        ? 'bg-blue-500/10 border border-blue-500/20 text-blue-600'
                        : 'bg-muted border'
            )}
          >
            <div className="text-xs font-medium mb-1 opacity-70 capitalize">{msg.role}</div>
            {msg.role === 'user' ? (
              <div className="text-sm whitespace-pre-wrap">{msg.content}</div>
            ) : msg.role === 'assistant' ? (
              <div className="relative">
                {(msg.isToolExecuting || msg.toolCalls) && (
                  <ToolCallIndicator toolCalls={msg.toolCalls || []} isExecuting={!!msg.isToolExecuting} />
                )}

                {msg.toolCalls && msg.toolCalls.length > 0 && (
                  <div className="space-y-2 mb-4">
                    {msg.toolCalls.map((toolCall) => (
                      <ToolExecutionResult
                        key={toolCall.id}
                        serverName={toolCall.serverName}
                        toolName={toolCall.toolName}
                        arguments={toolCall.arguments}
                        result={toolCall.result || ''}
                        executionTime={toolCall.executionTime}
                        status={toolCall.error ? 'error' : 'success'}
                        error={toolCall.error}
                      />
                    ))}
                  </div>
                )}

                {msg.thinkingContent && (
                  <AIReasoning isStreaming={msg.isThinkingStreaming} className="mb-4">
                    <AIReasoningTrigger />
                    <AIReasoningContent>{msg.thinkingContent}</AIReasoningContent>
                  </AIReasoning>
                )}

                <AIResponse>{msg.content}</AIResponse>

                {(msg.isStreaming || msg.isToolExecuting) && (
                  <div className="flex items-center space-x-2 mt-2">
                    <div className="animate-spin rounded-full h-4 w-4 border-b-2 border-primary"></div>
                    <p className="text-muted-foreground text-sm">
                      {msg.isToolExecuting ? 'Executing tools...' : 'Loading...'}
                    </p>
                  </div>
                )}
              </div>
            ) : msg.role === 'tool' ? (
              <div className="space-y-2">
                <div className="flex items-center gap-2 mb-2">
                  <Wrench className="h-4 w-4 text-blue-600" />
                  <span className="text-sm font-medium text-blue-700 dark:text-blue-300">Tool Result</span>
                </div>
                <div className="p-3 bg-blue-50 dark:bg-blue-950/30 border border-blue-200 dark:border-blue-800 rounded-lg">
                  <div className="text-sm whitespace-pre-wrap font-mono">{msg.content}</div>
                </div>
              </div>
            ) : (
              <div className="text-sm whitespace-pre-wrap">{msg.content}</div>
            )}
          </div>
        ))}
      </div>
    </ScrollArea>
  );
}<|MERGE_RESOLUTION|>--- conflicted
+++ resolved
@@ -18,10 +18,7 @@
 export default function ChatHistory(_props: ChatHistoryProps) {
   const { chatHistory } = useChatStore();
 
-<<<<<<< HEAD
   // Scroll to bottom when new messages are added or content changes
-=======
->>>>>>> cebca7c2
   const scrollToBottom = useCallback(() => {
     const scrollArea = document.querySelector(CHAT_SCROLL_AREA_SELECTOR);
     if (scrollArea) {
@@ -32,13 +29,6 @@
     }
   }, []);
 
-<<<<<<< HEAD
-  // Trigger scroll after message changes
-  useEffect(() => {
-    const timeoutId = setTimeout(scrollToBottom, 50);
-    return () => clearTimeout(timeoutId);
-  }, [chatHistory, scrollToBottom]);
-=======
   const triggerScroll = useCallback(() => {
     const timeoutId = setTimeout(scrollToBottom, 50);
     return () => clearTimeout(timeoutId);
@@ -48,7 +38,6 @@
   useEffect(() => {
     triggerScroll();
   }, [chatHistory]);
->>>>>>> cebca7c2
 
   return (
     <ScrollArea id={CHAT_SCROLL_AREA_ID} className="h-96 w-full rounded-md border p-4">
