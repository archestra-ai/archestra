--- conflicted
+++ resolved
@@ -15,8 +15,7 @@
   const [showReasoning, setShowReasoning] = useState(false);
 
   return (
-<<<<<<< HEAD
-    <div className="space-y-4">
+    <div className="flex flex-col h-full overflow-hidden space-y-4">
       {/* Agent Control Panel - Collapsible */}
       <Collapsible open={showAgentControls} onOpenChange={setShowAgentControls}>
         <Card>
@@ -40,58 +39,44 @@
       </Collapsible>
 
       {/* Main Chat Interface */}
-      <div className="grid grid-cols-1 lg:grid-cols-3 gap-4">
-        <div className="lg:col-span-2">
-          <Card>
+      <div className="grid grid-cols-1 lg:grid-cols-3 gap-4 flex-1 min-h-0">
+        <div className="lg:col-span-2 flex flex-col min-h-0">
+          <Card className="flex flex-col flex-1">
             <CardHeader>
               <CardTitle>Chat</CardTitle>
             </CardHeader>
-            <CardContent className="space-y-4">
-              <ChatHistory />
-              <ChatInput />
+            <CardContent className="flex flex-col flex-1 gap-4 min-h-0">
+              <div className="flex-1 min-h-0">
+                <ChatHistory />
+              </div>
+              <div className="flex-shrink-0">
+                <ChatInput />
+              </div>
             </CardContent>
           </Card>
         </div>
 
-        {/* Reasoning Panel - Sidebar on larger screens */}
+        {/* Reasoning Panel - Right Side */}
         <div className="lg:col-span-1">
-          <div className="lg:sticky lg:top-4">
-            <Collapsible open={showReasoning} onOpenChange={setShowReasoning} defaultOpen={true}>
-              <Card>
-                <CollapsibleTrigger asChild>
-                  <CardHeader className="cursor-pointer hover:bg-muted/50 transition-colors">
-                    <div className="flex items-center gap-2">
-                      {showReasoning ? <ChevronDown className="h-4 w-4" /> : <ChevronRight className="h-4 w-4" />}
-                      <CardTitle className="text-lg">Agent Reasoning</CardTitle>
-                    </div>
-                  </CardHeader>
-                </CollapsibleTrigger>
-                <CollapsibleContent>
-                  <CardContent className="p-0">
-                    <ReasoningPanel maxHeight="600px" />
-                  </CardContent>
-                </CollapsibleContent>
-              </Card>
-            </Collapsible>
-          </div>
+          <Collapsible open={showReasoning} onOpenChange={setShowReasoning}>
+            <Card className="h-full">
+              <CollapsibleTrigger asChild>
+                <CardHeader className="cursor-pointer hover:bg-muted/50 transition-colors">
+                  <div className="flex items-center gap-2">
+                    {showReasoning ? <ChevronDown className="h-4 w-4" /> : <ChevronRight className="h-4 w-4" />}
+                    <CardTitle>Reasoning</CardTitle>
+                  </div>
+                </CardHeader>
+              </CollapsibleTrigger>
+              <CollapsibleContent>
+                <CardContent>
+                  <ReasoningPanel />
+                </CardContent>
+              </CollapsibleContent>
+            </Card>
+          </Collapsible>
         </div>
       </div>
-=======
-    <div className="flex flex-col h-full overflow-hidden">
-      <Card className="flex flex-col flex-1">
-        <CardHeader>
-          <CardTitle>Chat</CardTitle>
-        </CardHeader>
-        <CardContent className="flex flex-col flex-1 gap-4 min-h-0">
-          <div className="flex-1 min-h-0">
-            <ChatHistory />
-          </div>
-          <div className="flex-shrink-0">
-            <ChatInput />
-          </div>
-        </CardContent>
-      </Card>
->>>>>>> 119eccb9
     </div>
   );
 }