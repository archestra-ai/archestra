use tauri_plugin_shell;
use tauri_plugin_opener;
use tauri::{Manager};
use std::sync::Arc;
use tauri_plugin_deep_link::DeepLinkExt;
#[cfg(desktop)]
use tauri_plugin_single_instance;

pub mod utils;
pub mod ollama;
pub mod mcp;
pub mod database;
pub mod mcp_bridge;
pub mod oauth;
pub mod mcp_proxy;
pub mod node_utils;
pub mod archestra_mcp_server;


#[cfg_attr(mobile, tauri::mobile_entry_point)]
pub fn run() {
    let mut builder = tauri::Builder::default();

    // Configure the single instance plugin which should always be the first plugin you register
    // https://v2.tauri.app/plugin/deep-linking/#desktop
    #[cfg(desktop)]
    {
        println!("Setting up single instance plugin...");
        builder = builder.plugin(tauri_plugin_single_instance::init(|app, argv, _cwd| {
          println!("SINGLE INSTANCE CALLBACK: a new app instance was opened with {argv:?}");

          // HANDLER 1: Single Instance Deep Link Handler
          // This handles deep links when the app is ALREADY RUNNING and user clicks a deep link
          // Scenario: App is open → User clicks archestra-ai://foo-bar → This prevents opening
          // a second instance and processes the deep link in the existing app
          for arg in argv {
            if arg.starts_with("archestra-ai://") {
              println!("SINGLE INSTANCE: Found deep link in argv: {}", arg);
              let app_handle = app.clone();
              tauri::async_runtime::spawn(async move {
                oauth::handle_oauth_callback(app_handle, arg.to_string()).await;
              });
            }
          }
        }));
        println!("Single instance plugin set up successfully");
    }

    builder
        .plugin(tauri_plugin_opener::init())
        .plugin(tauri_plugin_shell::init())
        .plugin(tauri_plugin_deep_link::init())
        .setup(|app| {
            // // Load .env file
            // utils::load_dotenv_file()
            //     .map_err(|e| format!("Failed to load .env file: {}", e))?;

            // Initialize database
            database::migrate::init_database(app.handle().clone())
                .map_err(|e| format!("Database error: {}", e))?;

            // Initialize Gmail OAuth proxy
            let _ = oauth::start_oauth_proxy(app.handle().clone());

            // Initialize MCP bridge BEFORE starting servers that depend on it
            let mcp_bridge = Arc::new(mcp_bridge::McpBridge::new());
            app.manage(mcp_bridge::McpBridgeState(mcp_bridge));

            // Start all persisted MCP servers
            let app_handle = app.handle().clone();
            tauri::async_runtime::spawn(async move {
                if let Err(e) = mcp::start_all_mcp_servers(app_handle).await {
                    eprintln!("Failed to start MCP servers: {}", e);
                }
            });

<<<<<<< HEAD
            // Start the Archestra MCP Server (now that MCP bridge is initialized)
=======
            // Start MCP proxy automatically on app startup
            tauri::async_runtime::spawn(async {
                let _ = crate::mcp_proxy::start_mcp_proxy().await;
            });

            // Start the Archestra MCP Server
>>>>>>> bec0662c
            let app_handle = app.handle().clone();
            tauri::async_runtime::spawn(async move {
                if let Err(e) = archestra_mcp_server::server::start_archestra_mcp_server(app_handle).await {
                    eprintln!("Failed to start Archestra MCP Server: {}", e);
                }
            });

            // HANDLER 2: Deep Link Plugin Handler
            // This handles deep links when the app is FIRST LAUNCHED via deep link
            // Scenario: App is NOT running → User clicks archestra-ai://foo-bar → App starts up
            // and this handler processes the initial deep link during startup
            // https://v2.tauri.app/plugin/deep-linking/#listening-to-deep-links
            println!("Setting up deep link handler...");
            let app_handle = app.handle().clone();
            app.deep_link().on_open_url(move |event| {
                let urls = event.urls();
                println!("DEEP LINK PLUGIN: Received URLs: {:?}", urls);
                for url in urls {
                    println!("DEEP LINK PLUGIN: Processing URL: {}", url);
                    let app_handle = app_handle.clone();
                    tauri::async_runtime::spawn(async move {
                        oauth::handle_oauth_callback(app_handle, url.to_string()).await;
                    });
                }
            });
            println!("Deep link handler set up successfully");

<<<<<<< HEAD
=======
            // Initialize MCP bridge
            let mcp_bridge = Arc::new(mcp_bridge::McpBridge::new());
            app.manage(mcp_bridge::McpBridgeState(mcp_bridge));

            // Open devtools in debug mode
            #[cfg(debug_assertions)]
            {
                let _window = app.get_webview_window("main").unwrap();
                // window.open_devtools();
                // window.close_devtools();
            }

>>>>>>> bec0662c
            Ok(())
        })
        .invoke_handler(tauri::generate_handler![
            ollama::start_ollama_server,
            ollama::stop_ollama_server,
            ollama::ollama_chat_with_tools,
            ollama::ollama_chat_with_tools_streaming,
            mcp::save_mcp_server,
            mcp::load_mcp_servers,
            mcp::delete_mcp_server,
            mcp_bridge::start_persistent_mcp_server,
            mcp_bridge::stop_persistent_mcp_server,
            mcp_bridge::get_mcp_tools,
            mcp_bridge::get_mcp_server_status,
            mcp_bridge::execute_mcp_tool,
            mcp_bridge::debug_mcp_bridge,
            oauth::start_gmail_auth,
            oauth::save_gmail_tokens,
            oauth::load_gmail_tokens,
            oauth::check_oauth_proxy_health,
<<<<<<< HEAD
            archestra_mcp_server::connect_cursor_client,
            archestra_mcp_server::disconnect_cursor_client,
            archestra_mcp_server::connect_claude_desktop_client,
            archestra_mcp_server::disconnect_claude_desktop_client,
            archestra_mcp_server::connect_vscode_client,
            archestra_mcp_server::disconnect_vscode_client,
            archestra_mcp_server::check_client_connection_status,
            archestra_mcp_server::notify_new_mcp_tools_available,
=======
            mcp_proxy::check_mcp_proxy_health,
            mcp_proxy::start_mcp_proxy,
            mcp_proxy::stop_mcp_proxy,
>>>>>>> bec0662c
        ])
        .run(tauri::generate_context!())
        .expect("error while running tauri application");
}<|MERGE_RESOLUTION|>--- conflicted
+++ resolved
@@ -74,16 +74,12 @@
                 }
             });
 
-<<<<<<< HEAD
-            // Start the Archestra MCP Server (now that MCP bridge is initialized)
-=======
             // Start MCP proxy automatically on app startup
             tauri::async_runtime::spawn(async {
                 let _ = crate::mcp_proxy::start_mcp_proxy().await;
             });
 
-            // Start the Archestra MCP Server
->>>>>>> bec0662c
+            // Start the Archestra MCP Server (now that MCP bridge is initialized)
             let app_handle = app.handle().clone();
             tauri::async_runtime::spawn(async move {
                 if let Err(e) = archestra_mcp_server::server::start_archestra_mcp_server(app_handle).await {
@@ -111,12 +107,6 @@
             });
             println!("Deep link handler set up successfully");
 
-<<<<<<< HEAD
-=======
-            // Initialize MCP bridge
-            let mcp_bridge = Arc::new(mcp_bridge::McpBridge::new());
-            app.manage(mcp_bridge::McpBridgeState(mcp_bridge));
-
             // Open devtools in debug mode
             #[cfg(debug_assertions)]
             {
@@ -125,7 +115,6 @@
                 // window.close_devtools();
             }
 
->>>>>>> bec0662c
             Ok(())
         })
         .invoke_handler(tauri::generate_handler![
@@ -146,7 +135,6 @@
             oauth::save_gmail_tokens,
             oauth::load_gmail_tokens,
             oauth::check_oauth_proxy_health,
-<<<<<<< HEAD
             archestra_mcp_server::connect_cursor_client,
             archestra_mcp_server::disconnect_cursor_client,
             archestra_mcp_server::connect_claude_desktop_client,
@@ -155,11 +143,9 @@
             archestra_mcp_server::disconnect_vscode_client,
             archestra_mcp_server::check_client_connection_status,
             archestra_mcp_server::notify_new_mcp_tools_available,
-=======
             mcp_proxy::check_mcp_proxy_health,
             mcp_proxy::start_mcp_proxy,
             mcp_proxy::stop_mcp_proxy,
->>>>>>> bec0662c
         ])
         .run(tauri::generate_context!())
         .expect("error while running tauri application");
