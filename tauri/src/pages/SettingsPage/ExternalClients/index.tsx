<<<<<<< HEAD
import { Loader2 } from "lucide-react";

import { Button } from "../../../components/ui/button";
import { Card, CardContent, CardDescription, CardHeader, CardTitle } from "../../../components/ui/card";
import { Badge } from "../../../components/ui/badge";
import { useExternalMcpClients } from "../../../contexts/external-mcp-clients-context";

=======
import { Loader2 } from 'lucide-react';
>>>>>>> 818ab770

import { Button } from '../../../components/ui/button';
import {
  Card,
  CardContent,
  CardDescription,
  CardHeader,
  CardTitle,
} from '../../../components/ui/card';
import { Badge } from '../../../components/ui/badge';
import { useExternalMcpClients } from '../../../hooks/use-external-mcp-clients';

export default function ExternalClients() {
  const {
    supportedExternalMcpClientNames,
    connectedExternalMcpClients,
    isConnectingExternalMcpClient,
    isDisconnectingExternalMcpClient,
    connectExternalMcpClient,
    disconnectExternalMcpClient,
  } = useExternalMcpClients();

  return (
    <div className="grid grid-cols-1 md:grid-cols-2 lg:grid-cols-3 gap-6">
      {supportedExternalMcpClientNames.map((clientName) => {
        const connectedExternalMcpClient = connectedExternalMcpClients.find(
          (client) => client.client_name === clientName,
        );

        return (
          <Card key={clientName}>
            <CardHeader>
              <CardTitle className="flex items-center gap-2">
                <div className="w-8 h-8 bg-gradient-to-br from-orange-400 to-orange-600 rounded-md flex items-center justify-center text-white font-bold text-sm">
                  {clientName.charAt(0).toUpperCase()}
                </div>
                <span className="text-lg font-medium">{clientName}</span>
              </CardTitle>
              <CardDescription>
                Connect {clientName} to your Archestra MCP server.
              </CardDescription>
            </CardHeader>
            <CardContent className="space-y-4">
              <div className="flex items-center justify-between">
                <div className="space-y-1">
                  <div className="flex items-center gap-2">
                    {connectedExternalMcpClient?.is_connected ? (
                      <Badge
                        variant="outline"
                        className="bg-green-50 text-green-700 border-green-200"
                      >
                        Connected
                      </Badge>
                    ) : (
                      <Badge
                        variant="outline"
                        className="bg-gray-50 text-gray-700 border-gray-200"
                      >
                        Disconnected
                      </Badge>
                    )}
                  </div>
                  {connectedExternalMcpClient?.last_connected && (
                    <p className="text-xs text-muted-foreground">
                      Last connected:{' '}
                      {connectedExternalMcpClient.last_connected}
                    </p>
                  )}
                </div>
                <Button
                  variant={
                    connectedExternalMcpClient?.is_connected
                      ? 'destructive'
                      : 'outline'
                  }
                  size="sm"
                  onClick={() =>
                    connectedExternalMcpClient?.is_connected
                      ? disconnectExternalMcpClient(clientName)
                      : connectExternalMcpClient(clientName)
                  }
                  disabled={
                    isConnectingExternalMcpClient ||
                    isDisconnectingExternalMcpClient
                  }
                >
                  {isConnectingExternalMcpClient ? (
                    <>
                      <Loader2 className="mr-2 h-4 w-4 animate-spin" />
                      Connecting...
                    </>
                  ) : connectedExternalMcpClient?.is_connected ? (
                    'Disconnect'
                  ) : (
                    'Connect'
                  )}
                </Button>
              </div>
            </CardContent>
          </Card>
        );
      })}
    </div>
  );
}<|MERGE_RESOLUTION|>--- conflicted
+++ resolved
@@ -1,14 +1,4 @@
-<<<<<<< HEAD
-import { Loader2 } from "lucide-react";
-
-import { Button } from "../../../components/ui/button";
-import { Card, CardContent, CardDescription, CardHeader, CardTitle } from "../../../components/ui/card";
-import { Badge } from "../../../components/ui/badge";
-import { useExternalMcpClients } from "../../../contexts/external-mcp-clients-context";
-
-=======
 import { Loader2 } from 'lucide-react';
->>>>>>> 818ab770
 
 import { Button } from '../../../components/ui/button';
 import {
@@ -19,7 +9,7 @@
   CardTitle,
 } from '../../../components/ui/card';
 import { Badge } from '../../../components/ui/badge';
-import { useExternalMcpClients } from '../../../hooks/use-external-mcp-clients';
+import { useExternalMcpClientContext } from '../../../contexts/external-mcp-clients-context';
 
 export default function ExternalClients() {
   const {
@@ -29,7 +19,7 @@
     isDisconnectingExternalMcpClient,
     connectExternalMcpClient,
     disconnectExternalMcpClient,
-  } = useExternalMcpClients();
+  } = useExternalMcpClientContext();
 
   return (
     <div className="grid grid-cols-1 md:grid-cols-2 lg:grid-cols-3 gap-6">
