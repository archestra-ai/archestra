--- conflicted
+++ resolved
@@ -11,52 +11,11 @@
     runs-on: ubuntu-latest
     steps:
       - uses: actions/checkout@v4
-<<<<<<< HEAD
-      
-      # # Cache the cargo registry to speed up the build
-      # # https://github.com/actions/cache/blob/main/examples.md#rust---cargo
-      # - uses: actions/cache@v4
-      #   with:
-      #     path: |
-      #       ~/.cargo/bin/
-      #       ~/.cargo/registry/index/
-      #       ~/.cargo/registry/cache/
-      #       ~/.cargo/git/db/
-      #       target/
-      #     key: ${{ runner.os }}-cargo-${{ hashFiles('**/Cargo.lock') }}
-
-      - name: Install Rust
-        uses: dtolnay/rust-toolchain@stable
-        with:
-          components: rustfmt,clippy
-          
-      - uses: Swatinem/rust-cache@v2
-        with:
-          cache-on-failure: true
-
-      # - name: Cache Ubuntu Dependencies
-      #   uses: actions/cache@v4
-      #   id: cache-ubuntu-deps
-      #   with:
-      #     path: /var/cache/apt
-      #     key: ${{ runner.os }}-apt
-
-      - name: Install Ubuntu Dependencies
-        if: steps.cache-ubuntu-deps.outputs.cache-hit != 'true'
-        run: |
-          sudo apt-get update
-          sudo apt-get install -y \
-          libwebkit2gtk-4.1-dev \
-          libappindicator3-dev \
-          librsvg2-dev \
-          patchelf
-=======
 
       - name: Setup Rust
         uses: ./.github/actions/setup-rust
         with:
           platform: ${{ matrix.platform }}
->>>>>>> 2e16a2a8
 
       - name: Check Rust formatting
         working-directory: desktop/src-tauri
